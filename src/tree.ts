--- conflicted
+++ resolved
@@ -1,8 +1,5 @@
-<<<<<<< HEAD
 import { HierarchyHelper } from "./hierarchyhelper";
-=======
 import { Err } from "./errors";
->>>>>>> 3c2335d0
 import { IterableOr, Discriminator, Updater, KeyedReducer, TreeEntry, KeyedMapper } from "./types/helpers";
 import { ITree } from "./types/itree";
 
@@ -574,14 +571,7 @@
     }
 
     widePairs(origin?: string | string[], ...moreOrigins: string[]): { key: string; value: T }[] {
-<<<<<<< HEAD
         return HierarchyHelper.wideKeys(this._store, origin, ...moreOrigins).map((key) => ({ key, value: this._store[key].value }));
-=======
-        return this.wideKeys(origin, ...moreOrigins).map((key) => ({
-            key,
-            value: this._store[key].value,
-        }));
->>>>>>> 3c2335d0
     }
 
     reduceWide<R = void>(reducer: KeyedReducer<T, string, R>, start: R, origin?: string | string[], ...moreOrigins: string[]): R {
@@ -609,14 +599,7 @@
     }
 
     deepPairs(origin?: string | string[], ...moreOrigins: string[]): { key: string; value: T }[] {
-<<<<<<< HEAD
         return HierarchyHelper.deepKeys(this._store, origin, ...moreOrigins).map((key) => ({ key, value: this._store[key].value }));
-=======
-        return this.deepKeys(origin, ...moreOrigins).map((key) => ({
-            key,
-            value: this._store[key].value,
-        }));
->>>>>>> 3c2335d0
     }
 
     reduceDeep<R = void>(reducer: KeyedReducer<T, string, R>, start: R, origin?: string | string[], ...moreOrigins: string[]): R {
@@ -644,14 +627,7 @@
     }
 
     wideUpwardPairs(origin?: string | string[], ...moreOrigins: string[]): { key: string; value: T }[] {
-<<<<<<< HEAD
         return HierarchyHelper.wideUpwardKeys(this._store, origin, ...moreOrigins).map((key) => ({ key, value: this._store[key].value }));
-=======
-        return this.wideUpwardKeys(origin, ...moreOrigins).map((key) => ({
-            key,
-            value: this._store[key].value,
-        }));
->>>>>>> 3c2335d0
     }
 
     reduceUpwardsWide<R = void>(reducer: KeyedReducer<T, string, R>, start: R, origin?: string | string[], ...moreOrigins: string[]): R {
@@ -679,14 +655,7 @@
     }
 
     deepUpwardPairs(origin?: string | string[], ...moreOrigins: string[]): { key: string; value: T }[] {
-<<<<<<< HEAD
         return HierarchyHelper.deepUpwardKeys(this._store, origin, ...moreOrigins).map((key) => ({ key, value: this._store[key].value }));
-=======
-        return this.deepUpwardKeys(origin, ...moreOrigins).map((key) => ({
-            key,
-            value: this._store[key].value,
-        }));
->>>>>>> 3c2335d0
     }
 
     reduceUpwardsDeep<R = void>(reducer: KeyedReducer<T, string, R>, start: R, origin?: string | string[], ...moreOrigins: string[]): R {
@@ -717,14 +686,7 @@
     }
 
     pathPairs(from: string, to: string): { key: string; value: T }[] {
-<<<<<<< HEAD
         return HierarchyHelper.pathKeys(this._store, from, to).map((key) => ({ key, value: this._store[key].value }));
-=======
-        return this.pathKeys(from, to).map((key) => ({
-            key,
-            value: this._store[key].value,
-        }));
->>>>>>> 3c2335d0
     }
 
     reducePath<R = void>(from: string, to: string, reducer: KeyedReducer<T, string, R>, start: R): R {
